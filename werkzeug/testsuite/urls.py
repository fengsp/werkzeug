--- conflicted
+++ resolved
@@ -99,15 +99,6 @@
 
     def test_iri_support(self):
         self.assert_raises(UnicodeError, urls.uri_to_iri, u'http://föö.com/')
-<<<<<<< HEAD
-        self.assert_raises(UnicodeError, urls.iri_to_uri, 'http://föö.com/')
-        assert urls.uri_to_iri('http://xn--n3h.net/') == u'http://\u2603.net/'
-        assert urls.uri_to_iri('http://%C3%BCser:p%C3%A4ssword@xn--n3h.net/p%C3%A5th#%C3%A5nchor') == \
-            u'http://\xfcser:p\xe4ssword@\u2603.net/p\xe5th#\xe5nchor'
-        assert urls.iri_to_uri(u'http://☃.net/') == 'http://xn--n3h.net/'
-        assert urls.iri_to_uri(u'http://üser:pässword@☃.net/påth#ånchor') == \
-            'http://%C3%BCser:p%C3%A4ssword@xn--n3h.net/p%C3%A5th#%C3%A5nchor'
-=======
         self.assert_raises(UnicodeError, urls.iri_to_uri, u'http://föö.com/'.encode('utf-8'))  # XXX
         assert urls.uri_to_iri(b'http://xn--n3h.net/') == u'http://\u2603.net/'
         assert urls.uri_to_iri(b'http://%C3%BCser:p%C3%A4ssword@xn--n3h.net/p%C3%A5th') == \
@@ -115,7 +106,6 @@
         assert urls.iri_to_uri(u'http://☃.net/') == b'http://xn--n3h.net/'
         assert urls.iri_to_uri(u'http://üser:pässword@☃.net/påth') == \
             b'http://%C3%BCser:p%C3%A4ssword@xn--n3h.net/p%C3%A5th'
->>>>>>> cbf3cf62
 
         assert urls.uri_to_iri(b'http://test.com/%3Fmeh?foo=%26%2F') == \
             u'http://test.com/%3Fmeh?foo=%26%2F'
